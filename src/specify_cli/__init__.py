#!/usr/bin/env python3
# /// script
# requires-python = ">=3.11"
# dependencies = [
#     "typer",
#     "rich",
#     "platformdirs",
#     "readchar",
#     "httpx",
# ]
# ///
"""
Specify CLI - Setup tool for Specify projects

Usage:
    uvx specify-cli.py init <project-name>
    uvx specify-cli.py init --here

Or install globally:
    uv tool install --from specify-cli.py specify-cli
    specify init <project-name>
    specify init --here
"""

import os
import subprocess
import sys
import zipfile
import tempfile
import shutil
import shlex
import json
from pathlib import Path
from typing import Optional, Tuple

import typer
import httpx
from rich.console import Console
from rich.panel import Panel
from rich.progress import Progress, SpinnerColumn, TextColumn
from rich.text import Text
from rich.live import Live
from rich.align import Align
from rich.table import Table
from rich.tree import Tree
from typer.core import TyperGroup

# For cross-platform keyboard input
import readchar
import ssl
import truststore

ssl_context = truststore.SSLContext(ssl.PROTOCOL_TLS_CLIENT)
client = httpx.Client(verify=ssl_context)

def _github_token(cli_token: str | None = None) -> str | None:
    """Return sanitized GitHub token (cli arg takes precedence) or None."""
    return ((cli_token or os.getenv("GH_TOKEN") or os.getenv("GITHUB_TOKEN") or "").strip()) or None

def _github_auth_headers(cli_token: str | None = None) -> dict:
    """Return Authorization header dict only when a non-empty token exists."""
    token = _github_token(cli_token)
    return {"Authorization": f"Bearer {token}"} if token else {}

# Constants
AI_CHOICES = {
    "copilot": "GitHub Copilot",
    "claude": "Claude Code",
    "gemini": "Gemini CLI",
    "cursor": "Cursor",
    "qwen": "Qwen Code",
    "opencode": "opencode",
    "codex": "Codex CLI",
    "windsurf": "Windsurf",
    "kilocode": "Kilo Code",
    "auggie": "Auggie CLI",
    "codebuddy": "CodeBuddy",
    "roo": "Roo Code",
}
# Add script type choices
SCRIPT_TYPE_CHOICES = {"sh": "POSIX Shell (bash/zsh)", "ps": "PowerShell"}

# Claude CLI local installation path after migrate-installer
CLAUDE_LOCAL_PATH = Path.home() / ".claude" / "local" / "claude"

# ASCII Art Banner
BANNER = """
███████╗██████╗ ███████╗ ██████╗██╗███████╗██╗   ██╗
██╔════╝██╔══██╗██╔════╝██╔════╝██║██╔════╝╚██╗ ██╔╝
███████╗██████╔╝█████╗  ██║     ██║█████╗   ╚████╔╝ 
╚════██║██╔═══╝ ██╔══╝  ██║     ██║██╔══╝    ╚██╔╝  
███████║██║     ███████╗╚██████╗██║██║        ██║   
╚══════╝╚═╝     ╚══════╝ ╚═════╝╚═╝╚═╝        ╚═╝   
"""

TAGLINE = "GitHub Spec Kit - Spec-Driven Development Toolkit"
class StepTracker:
    """Track and render hierarchical steps without emojis, similar to Claude Code tree output.
    Supports live auto-refresh via an attached refresh callback.
    """
    def __init__(self, title: str):
        self.title = title
        self.steps = []  # list of dicts: {key, label, status, detail}
        self.status_order = {"pending": 0, "running": 1, "done": 2, "error": 3, "skipped": 4}
        self._refresh_cb = None  # callable to trigger UI refresh

    def attach_refresh(self, cb):
        self._refresh_cb = cb

    def add(self, key: str, label: str):
        if key not in [s["key"] for s in self.steps]:
            self.steps.append({"key": key, "label": label, "status": "pending", "detail": ""})
            self._maybe_refresh()

    def start(self, key: str, detail: str = ""):
        self._update(key, status="running", detail=detail)

    def complete(self, key: str, detail: str = ""):
        self._update(key, status="done", detail=detail)

    def error(self, key: str, detail: str = ""):
        self._update(key, status="error", detail=detail)

    def skip(self, key: str, detail: str = ""):
        self._update(key, status="skipped", detail=detail)

    def _update(self, key: str, status: str, detail: str):
        for s in self.steps:
            if s["key"] == key:
                s["status"] = status
                if detail:
                    s["detail"] = detail
                self._maybe_refresh()
                return
        # If not present, add it
        self.steps.append({"key": key, "label": key, "status": status, "detail": detail})
        self._maybe_refresh()

    def _maybe_refresh(self):
        if self._refresh_cb:
            try:
                self._refresh_cb()
            except Exception:
                pass

    def render(self):
        tree = Tree(f"[cyan]{self.title}[/cyan]", guide_style="grey50")
        for step in self.steps:
            label = step["label"]
            detail_text = step["detail"].strip() if step["detail"] else ""

            # Circles (unchanged styling)
            status = step["status"]
            if status == "done":
                symbol = "[green]●[/green]"
            elif status == "pending":
                symbol = "[green dim]○[/green dim]"
            elif status == "running":
                symbol = "[cyan]○[/cyan]"
            elif status == "error":
                symbol = "[red]●[/red]"
            elif status == "skipped":
                symbol = "[yellow]○[/yellow]"
            else:
                symbol = " "

            if status == "pending":
                # Entire line light gray (pending)
                if detail_text:
                    line = f"{symbol} [bright_black]{label} ({detail_text})[/bright_black]"
                else:
                    line = f"{symbol} [bright_black]{label}[/bright_black]"
            else:
                # Label white, detail (if any) light gray in parentheses
                if detail_text:
                    line = f"{symbol} [white]{label}[/white] [bright_black]({detail_text})[/bright_black]"
                else:
                    line = f"{symbol} [white]{label}[/white]"

            tree.add(line)
        return tree



MINI_BANNER = """
╔═╗╔═╗╔═╗╔═╗╦╔═╗╦ ╦
╚═╗╠═╝║╣ ║  ║╠╣ ╚╦╝
╚═╝╩  ╚═╝╚═╝╩╚   ╩ 
"""

def get_key():
    """Get a single keypress in a cross-platform way using readchar."""
    key = readchar.readkey()
    
    # Arrow keys
    if key == readchar.key.UP:
        return 'up'
    if key == readchar.key.DOWN:
        return 'down'
    
    # Enter/Return
    if key == readchar.key.ENTER:
        return 'enter'
    
    # Escape
    if key == readchar.key.ESC:
        return 'escape'
        
    # Ctrl+C
    if key == readchar.key.CTRL_C:
        raise KeyboardInterrupt

    return key



def select_with_arrows(options: dict, prompt_text: str = "Select an option", default_key: str = None) -> str:
    """
    Interactive selection using arrow keys with Rich Live display.
    
    Args:
        options: Dict with keys as option keys and values as descriptions
        prompt_text: Text to show above the options
        default_key: Default option key to start with
        
    Returns:
        Selected option key
    """
    option_keys = list(options.keys())
    if default_key and default_key in option_keys:
        selected_index = option_keys.index(default_key)
    else:
        selected_index = 0
    
    selected_key = None

    def create_selection_panel():
        """Create the selection panel with current selection highlighted."""
        table = Table.grid(padding=(0, 2))
        table.add_column(style="cyan", justify="left", width=3)
        table.add_column(style="white", justify="left")
        
        for i, key in enumerate(option_keys):
            if i == selected_index:
                table.add_row("▶", f"[cyan]{key}[/cyan] [dim]({options[key]})[/dim]")
            else:
                table.add_row(" ", f"[cyan]{key}[/cyan] [dim]({options[key]})[/dim]")
        
        table.add_row("", "")
        table.add_row("", "[dim]Use ↑/↓ to navigate, Enter to select, Esc to cancel[/dim]")
        
        return Panel(
            table,
            title=f"[bold]{prompt_text}[/bold]",
            border_style="cyan",
            padding=(1, 2)
        )
    
    console.print()

    def run_selection_loop():
        nonlocal selected_key, selected_index
        with Live(create_selection_panel(), console=console, transient=True, auto_refresh=False) as live:
            while True:
                try:
                    key = get_key()
                    if key == 'up':
                        selected_index = (selected_index - 1) % len(option_keys)
                    elif key == 'down':
                        selected_index = (selected_index + 1) % len(option_keys)
                    elif key == 'enter':
                        selected_key = option_keys[selected_index]
                        break
                    elif key == 'escape':
                        console.print("\n[yellow]Selection cancelled[/yellow]")
                        raise typer.Exit(1)
                    
                    live.update(create_selection_panel(), refresh=True)

                except KeyboardInterrupt:
                    console.print("\n[yellow]Selection cancelled[/yellow]")
                    raise typer.Exit(1)

    run_selection_loop()

    if selected_key is None:
        console.print("\n[red]Selection failed.[/red]")
        raise typer.Exit(1)

    # Suppress explicit selection print; tracker / later logic will report consolidated status
    return selected_key



console = Console()


class BannerGroup(TyperGroup):
    """Custom group that shows banner before help."""
    
    def format_help(self, ctx, formatter):
        # Show banner before help
        show_banner()
        super().format_help(ctx, formatter)


app = typer.Typer(
    name="specify",
    help="Setup tool for Specify spec-driven development projects",
    add_completion=False,
    invoke_without_command=True,
    cls=BannerGroup,
)


def show_banner():
    """Display the ASCII art banner."""
    # Create gradient effect with different colors
    banner_lines = BANNER.strip().split('\n')
    colors = ["bright_blue", "blue", "cyan", "bright_cyan", "white", "bright_white"]
    
    styled_banner = Text()
    for i, line in enumerate(banner_lines):
        color = colors[i % len(colors)]
        styled_banner.append(line + "\n", style=color)
    
    console.print(Align.center(styled_banner))
    console.print(Align.center(Text(TAGLINE, style="italic bright_yellow")))
    console.print()


@app.callback()
def callback(ctx: typer.Context):
    """Show banner when no subcommand is provided."""
    # Show banner only when no subcommand and no help flag
    # (help is handled by BannerGroup)
    if ctx.invoked_subcommand is None and "--help" not in sys.argv and "-h" not in sys.argv:
        show_banner()
        console.print(Align.center("[dim]Run 'specify --help' for usage information[/dim]"))
        console.print()


def run_command(cmd: list[str], check_return: bool = True, capture: bool = False, shell: bool = False) -> Optional[str]:
    """Run a shell command and optionally capture output."""
    try:
        if capture:
            result = subprocess.run(cmd, check=check_return, capture_output=True, text=True, shell=shell)
            return result.stdout.strip()
        else:
            subprocess.run(cmd, check=check_return, shell=shell)
            return None
    except subprocess.CalledProcessError as e:
        if check_return:
            console.print(f"[red]Error running command:[/red] {' '.join(cmd)}")
            console.print(f"[red]Exit code:[/red] {e.returncode}")
            if hasattr(e, 'stderr') and e.stderr:
                console.print(f"[red]Error output:[/red] {e.stderr}")
            raise
        return None


def check_tool_for_tracker(tool: str, tracker: StepTracker) -> bool:
    """Check if a tool is installed and update tracker."""
    if shutil.which(tool):
        tracker.complete(tool, "available")
        return True
    else:
        tracker.error(tool, "not found")
        return False


def check_tool(tool: str, install_hint: str) -> bool:
    """Check if a tool is installed."""
    
    # Special handling for Claude CLI after `claude migrate-installer`
    # See: https://github.com/github/spec-kit/issues/123
    # The migrate-installer command REMOVES the original executable from PATH
    # and creates an alias at ~/.claude/local/claude instead
    # This path should be prioritized over other claude executables in PATH
    if tool == "claude":
        if CLAUDE_LOCAL_PATH.exists() and CLAUDE_LOCAL_PATH.is_file():
            return True
    
    if shutil.which(tool):
        return True
    else:
        return False


def is_git_repo(path: Path = None) -> bool:
    """Check if the specified path is inside a git repository."""
    if path is None:
        path = Path.cwd()
    
    if not path.is_dir():
        return False

    try:
        # Use git command to check if inside a work tree
        subprocess.run(
            ["git", "rev-parse", "--is-inside-work-tree"],
            check=True,
            capture_output=True,
            cwd=path,
        )
        return True
    except (subprocess.CalledProcessError, FileNotFoundError):
        return False


def init_git_repo(project_path: Path, quiet: bool = False) -> bool:
    """Initialize a git repository in the specified path.
    quiet: if True suppress console output (tracker handles status)
    """
    try:
        original_cwd = Path.cwd()
        os.chdir(project_path)
        if not quiet:
            console.print("[cyan]Initializing git repository...[/cyan]")
        subprocess.run(["git", "init"], check=True, capture_output=True)
        subprocess.run(["git", "add", "."], check=True, capture_output=True)
        subprocess.run(["git", "commit", "-m", "Initial commit from Specify template"], check=True, capture_output=True)
        if not quiet:
            console.print("[green]✓[/green] Git repository initialized")
        return True
        
    except subprocess.CalledProcessError as e:
        if not quiet:
            console.print(f"[red]Error initializing git repository:[/red] {e}")
        return False
    finally:
        os.chdir(original_cwd)


def download_template_from_github(ai_assistant: str, download_dir: Path, *, script_type: str = "sh", verbose: bool = True, show_progress: bool = True, client: httpx.Client = None, debug: bool = False, github_token: str = None) -> Tuple[Path, dict]:
    repo_owner = "github"
    repo_name = "spec-kit"
    if client is None:
        client = httpx.Client(verify=ssl_context)
    
    if verbose:
        console.print("[cyan]Fetching latest release information...[/cyan]")
    api_url = f"https://api.github.com/repos/{repo_owner}/{repo_name}/releases/latest"
    
    try:
        response = client.get(
            api_url,
            timeout=30,
            follow_redirects=True,
            headers=_github_auth_headers(github_token),
        )
        status = response.status_code
        if status != 200:
            msg = f"GitHub API returned {status} for {api_url}"
            if debug:
                msg += f"\nResponse headers: {response.headers}\nBody (truncated 500): {response.text[:500]}"
            raise RuntimeError(msg)
        try:
            release_data = response.json()
        except ValueError as je:
            raise RuntimeError(f"Failed to parse release JSON: {je}\nRaw (truncated 400): {response.text[:400]}")
    except Exception as e:
        console.print(f"[red]Error fetching release information[/red]")
        console.print(Panel(str(e), title="Fetch Error", border_style="red"))
        raise typer.Exit(1)
    
    # Find the template asset for the specified AI assistant
    assets = release_data.get("assets", [])
    pattern = f"spec-kit-template-{ai_assistant}-{script_type}"
    matching_assets = [
        asset for asset in assets
        if pattern in asset["name"] and asset["name"].endswith(".zip")
    ]

    asset = matching_assets[0] if matching_assets else None

    if asset is None:
        console.print(f"[red]No matching release asset found[/red] for [bold]{ai_assistant}[/bold] (expected pattern: [bold]{pattern}[/bold])")
        asset_names = [a.get('name', '?') for a in assets]
        console.print(Panel("\n".join(asset_names) or "(no assets)", title="Available Assets", border_style="yellow"))
        raise typer.Exit(1)

    download_url = asset["browser_download_url"]
    filename = asset["name"]
    file_size = asset["size"]
    
    if verbose:
        console.print(f"[cyan]Found template:[/cyan] {filename}")
        console.print(f"[cyan]Size:[/cyan] {file_size:,} bytes")
        console.print(f"[cyan]Release:[/cyan] {release_data['tag_name']}")

    zip_path = download_dir / filename
    if verbose:
        console.print(f"[cyan]Downloading template...[/cyan]")
    
    try:
        with client.stream(
            "GET",
            download_url,
            timeout=60,
            follow_redirects=True,
            headers=_github_auth_headers(github_token),
        ) as response:
            if response.status_code != 200:
                body_sample = response.text[:400]
                raise RuntimeError(f"Download failed with {response.status_code}\nHeaders: {response.headers}\nBody (truncated): {body_sample}")
            total_size = int(response.headers.get('content-length', 0))
            with open(zip_path, 'wb') as f:
                if total_size == 0:
                    for chunk in response.iter_bytes(chunk_size=8192):
                        f.write(chunk)
                else:
                    if show_progress:
                        with Progress(
                            SpinnerColumn(),
                            TextColumn("[progress.description]{task.description}"),
                            TextColumn("[progress.percentage]{task.percentage:>3.0f}%"),
                            console=console,
                        ) as progress:
                            task = progress.add_task("Downloading...", total=total_size)
                            downloaded = 0
                            for chunk in response.iter_bytes(chunk_size=8192):
                                f.write(chunk)
                                downloaded += len(chunk)
                                progress.update(task, completed=downloaded)
                    else:
                        for chunk in response.iter_bytes(chunk_size=8192):
                            f.write(chunk)
    except Exception as e:
        console.print(f"[red]Error downloading template[/red]")
        detail = str(e)
        if zip_path.exists():
            zip_path.unlink()
        console.print(Panel(detail, title="Download Error", border_style="red"))
        raise typer.Exit(1)
    if verbose:
        console.print(f"Downloaded: {filename}")
    metadata = {
        "filename": filename,
        "size": file_size,
        "release": release_data["tag_name"],
        "asset_url": download_url
    }
    return zip_path, metadata


def download_and_extract_template(project_path: Path, ai_assistant: str, script_type: str, is_current_dir: bool = False, *, verbose: bool = True, tracker: StepTracker | None = None, client: httpx.Client = None, debug: bool = False, github_token: str = None) -> Path:
    """Download the latest release and extract it to create a new project.
    Returns project_path. Uses tracker if provided (with keys: fetch, download, extract, cleanup)
    """
    current_dir = Path.cwd()
    
    # Step: fetch + download combined
    if tracker:
        tracker.start("fetch", "contacting GitHub API")
    try:
        zip_path, meta = download_template_from_github(
            ai_assistant,
            current_dir,
            script_type=script_type,
            verbose=verbose and tracker is None,
            show_progress=(tracker is None),
            client=client,
            debug=debug,
            github_token=github_token
        )
        if tracker:
            tracker.complete("fetch", f"release {meta['release']} ({meta['size']:,} bytes)")
            tracker.add("download", "Download template")
            tracker.complete("download", meta['filename'])
    except Exception as e:
        if tracker:
            tracker.error("fetch", str(e))
        else:
            if verbose:
                console.print(f"[red]Error downloading template:[/red] {e}")
        raise
    
    if tracker:
        tracker.add("extract", "Extract template")
        tracker.start("extract")
    elif verbose:
        console.print("Extracting template...")
    
    try:
        # Create project directory only if not using current directory
        if not is_current_dir:
            project_path.mkdir(parents=True)
        
        with zipfile.ZipFile(zip_path, 'r') as zip_ref:
            # List all files in the ZIP for debugging
            zip_contents = zip_ref.namelist()
            if tracker:
                tracker.start("zip-list")
                tracker.complete("zip-list", f"{len(zip_contents)} entries")
            elif verbose:
                console.print(f"[cyan]ZIP contains {len(zip_contents)} items[/cyan]")
            
            # For current directory, extract to a temp location first
            if is_current_dir:
                with tempfile.TemporaryDirectory() as temp_dir:
                    temp_path = Path(temp_dir)
                    zip_ref.extractall(temp_path)
                    
                    # Check what was extracted
                    extracted_items = list(temp_path.iterdir())
                    if tracker:
                        tracker.start("extracted-summary")
                        tracker.complete("extracted-summary", f"temp {len(extracted_items)} items")
                    elif verbose:
                        console.print(f"[cyan]Extracted {len(extracted_items)} items to temp location[/cyan]")
                    
                    # Handle GitHub-style ZIP with a single root directory
                    source_dir = temp_path
                    if len(extracted_items) == 1 and extracted_items[0].is_dir():
                        source_dir = extracted_items[0]
                        if tracker:
                            tracker.add("flatten", "Flatten nested directory")
                            tracker.complete("flatten")
                        elif verbose:
                            console.print(f"[cyan]Found nested directory structure[/cyan]")
                    
                    # Copy contents to current directory
                    for item in source_dir.iterdir():
                        dest_path = project_path / item.name
                        if item.is_dir():
                            if dest_path.exists():
                                if verbose and not tracker:
                                    console.print(f"[yellow]Merging directory:[/yellow] {item.name}")
                                # Recursively copy directory contents
                                for sub_item in item.rglob('*'):
                                    if sub_item.is_file():
                                        rel_path = sub_item.relative_to(item)
                                        dest_file = dest_path / rel_path
                                        dest_file.parent.mkdir(parents=True, exist_ok=True)
                                        shutil.copy2(sub_item, dest_file)
                            else:
                                shutil.copytree(item, dest_path)
                        else:
                            if dest_path.exists() and verbose and not tracker:
                                console.print(f"[yellow]Overwriting file:[/yellow] {item.name}")
                            shutil.copy2(item, dest_path)
                    if verbose and not tracker:
                        console.print(f"[cyan]Template files merged into current directory[/cyan]")
            else:
                # Extract directly to project directory (original behavior)
                zip_ref.extractall(project_path)
                
                # Check what was extracted
                extracted_items = list(project_path.iterdir())
                if tracker:
                    tracker.start("extracted-summary")
                    tracker.complete("extracted-summary", f"{len(extracted_items)} top-level items")
                elif verbose:
                    console.print(f"[cyan]Extracted {len(extracted_items)} items to {project_path}:[/cyan]")
                    for item in extracted_items:
                        console.print(f"  - {item.name} ({'dir' if item.is_dir() else 'file'})")
                
                # Handle GitHub-style ZIP with a single root directory
                if len(extracted_items) == 1 and extracted_items[0].is_dir():
                    # Move contents up one level
                    nested_dir = extracted_items[0]
                    temp_move_dir = project_path.parent / f"{project_path.name}_temp"
                    # Move the nested directory contents to temp location
                    shutil.move(str(nested_dir), str(temp_move_dir))
                    # Remove the now-empty project directory
                    project_path.rmdir()
                    # Rename temp directory to project directory
                    shutil.move(str(temp_move_dir), str(project_path))
                    if tracker:
                        tracker.add("flatten", "Flatten nested directory")
                        tracker.complete("flatten")
                    elif verbose:
                        console.print(f"[cyan]Flattened nested directory structure[/cyan]")
                    
    except Exception as e:
        if tracker:
            tracker.error("extract", str(e))
        else:
            if verbose:
                console.print(f"[red]Error extracting template:[/red] {e}")
                if debug:
                    console.print(Panel(str(e), title="Extraction Error", border_style="red"))
        # Clean up project directory if created and not current directory
        if not is_current_dir and project_path.exists():
            shutil.rmtree(project_path)
        raise typer.Exit(1)
    else:
        if tracker:
            tracker.complete("extract")
    finally:
        if tracker:
            tracker.add("cleanup", "Remove temporary archive")
        # Clean up downloaded ZIP file
        if zip_path.exists():
            zip_path.unlink()
            if tracker:
                tracker.complete("cleanup")
            elif verbose:
                console.print(f"Cleaned up: {zip_path.name}")
    
    return project_path


def ensure_executable_scripts(project_path: Path, tracker: StepTracker | None = None) -> None:
    """Ensure POSIX .sh scripts under .specify/scripts (recursively) have execute bits (no-op on Windows)."""
    if os.name == "nt":
        return  # Windows: skip silently
    scripts_root = project_path / ".specify" / "scripts"
    if not scripts_root.is_dir():
        return
    failures: list[str] = []
    updated = 0
    for script in scripts_root.rglob("*.sh"):
        try:
            if script.is_symlink() or not script.is_file():
                continue
            try:
                with script.open("rb") as f:
                    if f.read(2) != b"#!":
                        continue
            except Exception:
                continue
            st = script.stat(); mode = st.st_mode
            if mode & 0o111:
                continue
            new_mode = mode
            if mode & 0o400: new_mode |= 0o100
            if mode & 0o040: new_mode |= 0o010
            if mode & 0o004: new_mode |= 0o001
            if not (new_mode & 0o100):
                new_mode |= 0o100
            os.chmod(script, new_mode)
            updated += 1
        except Exception as e:
            failures.append(f"{script.relative_to(scripts_root)}: {e}")
    if tracker:
        detail = f"{updated} updated" + (f", {len(failures)} failed" if failures else "")
        tracker.add("chmod", "Set script permissions recursively")
        (tracker.error if failures else tracker.complete)("chmod", detail)
    else:
        if updated:
            console.print(f"[cyan]Updated execute permissions on {updated} script(s) recursively[/cyan]")
        if failures:
            console.print("[yellow]Some scripts could not be updated:[/yellow]")
            for f in failures:
                console.print(f"  - {f}")

@app.command()
def init(
    project_name: str = typer.Argument(None, help="Name for your new project directory (optional if using --here)"),
    ai_assistant: str = typer.Option(None, "--ai", help="AI assistant to use: claude, gemini, copilot, cursor, qwen, opencode, codex, windsurf, kilocode, auggie, roo, or codebuddy"),
    script_type: str = typer.Option(None, "--script", help="Script type to use: sh or ps"),
    ignore_agent_tools: bool = typer.Option(False, "--ignore-agent-tools", help="Skip checks for AI agent tools like Claude Code"),
    no_git: bool = typer.Option(False, "--no-git", help="Skip git repository initialization"),
    here: bool = typer.Option(False, "--here", help="Initialize project in the current directory instead of creating a new one"),
    force: bool = typer.Option(False, "--force", help="Force merge/overwrite when using --here (skip confirmation)"),
    skip_tls: bool = typer.Option(False, "--skip-tls", help="Skip SSL/TLS verification (not recommended)"),
    debug: bool = typer.Option(False, "--debug", help="Show verbose diagnostic output for network and extraction failures"),
    github_token: str = typer.Option(None, "--github-token", help="GitHub token to use for API requests (or set GH_TOKEN or GITHUB_TOKEN environment variable)"),
):
    """
    Initialize a new Specify project from the latest template.
    
    This command will:
    1. Check that required tools are installed (git is optional)
    2. Let you choose your AI assistant (Claude Code, Gemini CLI, GitHub Copilot, Cursor, Qwen Code, opencode, Codex CLI, Windsurf, Kilo Code, Auggie CLI, Roo Code, or CodeBuddy)
    3. Download the appropriate template from GitHub
    4. Extract the template to a new project directory or current directory
    5. Initialize a fresh git repository (if not --no-git and no existing repo)
    6. Optionally set up AI assistant commands
    
    Examples:
        specify init my-project
        specify init my-project --ai claude
        specify init my-project --ai gemini
        specify init my-project --ai copilot --no-git
        specify init my-project --ai cursor
        specify init my-project --ai qwen
        specify init my-project --ai opencode
        specify init my-project --ai codex
        specify init my-project --ai windsurf
        specify init my-project --ai kilocode
        specify init my-project --ai auggie
        specify init my-project --ai codebuddy
        specify init --ignore-agent-tools my-project
        specify init --here --ai claude
        specify init --here --ai codex
<<<<<<< HEAD
        specify init --here --ai codebuddy
=======
        specify init --here
        specify init --here --force  # Skip confirmation when current directory not empty
>>>>>>> bc101a45
    """
    # Show banner first
    show_banner()
    
    # Validate arguments
    if here and project_name:
        console.print("[red]Error:[/red] Cannot specify both project name and --here flag")
        raise typer.Exit(1)
    
    if not here and not project_name:
        console.print("[red]Error:[/red] Must specify either a project name or use --here flag")
        raise typer.Exit(1)
    
    # Determine project directory
    if here:
        project_name = Path.cwd().name
        project_path = Path.cwd()
        
        # Check if current directory has any files
        existing_items = list(project_path.iterdir())
        if existing_items:
            console.print(f"[yellow]Warning:[/yellow] Current directory is not empty ({len(existing_items)} items)")
            console.print("[yellow]Template files will be merged with existing content and may overwrite existing files[/yellow]")
            if force:
                console.print("[cyan]--force supplied: skipping confirmation and proceeding with merge[/cyan]")
            else:
                # Ask for confirmation
                response = typer.confirm("Do you want to continue?")
                if not response:
                    console.print("[yellow]Operation cancelled[/yellow]")
                    raise typer.Exit(0)
    else:
        project_path = Path(project_name).resolve()
        # Check if project directory already exists
        if project_path.exists():
            error_panel = Panel(
                f"Directory '[cyan]{project_name}[/cyan]' already exists\n"
                "Please choose a different project name or remove the existing directory.",
                title="[red]Directory Conflict[/red]",
                border_style="red",
                padding=(1, 2)
            )
            console.print()
            console.print(error_panel)
            raise typer.Exit(1)
    
    # Create formatted setup info with column alignment
    current_dir = Path.cwd()
    
    setup_lines = [
        "[cyan]Specify Project Setup[/cyan]",
        "",
        f"{'Project':<15} [green]{project_path.name}[/green]",
        f"{'Working Path':<15} [dim]{current_dir}[/dim]",
    ]
    
    # Add target path only if different from working dir
    if not here:
        setup_lines.append(f"{'Target Path':<15} [dim]{project_path}[/dim]")
    
    console.print(Panel("\n".join(setup_lines), border_style="cyan", padding=(1, 2)))
    
    # Check git only if we might need it (not --no-git)
    # Only set to True if the user wants it and the tool is available
    should_init_git = False
    if not no_git:
        should_init_git = check_tool("git", "https://git-scm.com/downloads")
        if not should_init_git:
            console.print("[yellow]Git not found - will skip repository initialization[/yellow]")

    # AI assistant selection
    if ai_assistant:
        if ai_assistant not in AI_CHOICES:
            console.print(f"[red]Error:[/red] Invalid AI assistant '{ai_assistant}'. Choose from: {', '.join(AI_CHOICES.keys())}")
            raise typer.Exit(1)
        selected_ai = ai_assistant
    else:
        # Use arrow-key selection interface
        selected_ai = select_with_arrows(
            AI_CHOICES, 
            "Choose your AI assistant:", 
            "copilot"
        )
    
    # Check agent tools unless ignored
    if not ignore_agent_tools:
        agent_tool_missing = False
        install_url = ""
        if selected_ai == "claude":
            if not check_tool("claude", "https://docs.anthropic.com/en/docs/claude-code/setup"):
                install_url = "https://docs.anthropic.com/en/docs/claude-code/setup"
                agent_tool_missing = True
        elif selected_ai == "gemini":
            if not check_tool("gemini", "https://github.com/google-gemini/gemini-cli"):
                install_url = "https://github.com/google-gemini/gemini-cli"
                agent_tool_missing = True
        elif selected_ai == "qwen":
            if not check_tool("qwen", "https://github.com/QwenLM/qwen-code"):
                install_url = "https://github.com/QwenLM/qwen-code"
                agent_tool_missing = True
        elif selected_ai == "opencode":
            if not check_tool("opencode", "https://opencode.ai"):
                install_url = "https://opencode.ai"
                agent_tool_missing = True
        elif selected_ai == "codex":
            if not check_tool("codex", "https://github.com/openai/codex"):
                install_url = "https://github.com/openai/codex"
                agent_tool_missing = True
        elif selected_ai == "auggie":
            if not check_tool("auggie", "https://docs.augmentcode.com/cli/setup-auggie/install-auggie-cli"):
                install_url = "https://docs.augmentcode.com/cli/setup-auggie/install-auggie-cli"
                agent_tool_missing = True
        elif selected_ai == "codebuddy":
            if not check_tool("codebuddy", "https://www.codebuddy.ai"):
                install_url = "https://www.codebuddy.ai"
                agent_tool_missing = True
        # GitHub Copilot and Cursor checks are not needed as they're typically available in supported IDEs

        if agent_tool_missing:
            error_panel = Panel(
                f"[cyan]{selected_ai}[/cyan] not found\n"
                f"Install with: [cyan]{install_url}[/cyan]\n"
                f"{AI_CHOICES[selected_ai]} is required to continue with this project type.\n\n"
                "Tip: Use [cyan]--ignore-agent-tools[/cyan] to skip this check",
                title="[red]Agent Detection Error[/red]",
                border_style="red",
                padding=(1, 2)
            )
            console.print()
            console.print(error_panel)
            raise typer.Exit(1)
    
    # Determine script type (explicit, interactive, or OS default)
    if script_type:
        if script_type not in SCRIPT_TYPE_CHOICES:
            console.print(f"[red]Error:[/red] Invalid script type '{script_type}'. Choose from: {', '.join(SCRIPT_TYPE_CHOICES.keys())}")
            raise typer.Exit(1)
        selected_script = script_type
    else:
        # Auto-detect default
        default_script = "ps" if os.name == "nt" else "sh"
        # Provide interactive selection similar to AI if stdin is a TTY
        if sys.stdin.isatty():
            selected_script = select_with_arrows(SCRIPT_TYPE_CHOICES, "Choose script type (or press Enter)", default_script)
        else:
            selected_script = default_script
    
    console.print(f"[cyan]Selected AI assistant:[/cyan] {selected_ai}")
    console.print(f"[cyan]Selected script type:[/cyan] {selected_script}")
    
    # Download and set up project
    # New tree-based progress (no emojis); include earlier substeps
    tracker = StepTracker("Initialize Specify Project")
    # Flag to allow suppressing legacy headings
    sys._specify_tracker_active = True
    # Pre steps recorded as completed before live rendering
    tracker.add("precheck", "Check required tools")
    tracker.complete("precheck", "ok")
    tracker.add("ai-select", "Select AI assistant")
    tracker.complete("ai-select", f"{selected_ai}")
    tracker.add("script-select", "Select script type")
    tracker.complete("script-select", selected_script)
    for key, label in [
        ("fetch", "Fetch latest release"),
        ("download", "Download template"),
        ("extract", "Extract template"),
        ("zip-list", "Archive contents"),
        ("extracted-summary", "Extraction summary"),
        ("chmod", "Ensure scripts executable"),
        ("cleanup", "Cleanup"),
        ("git", "Initialize git repository"),
        ("final", "Finalize")
    ]:
        tracker.add(key, label)

    # Use transient so live tree is replaced by the final static render (avoids duplicate output)
    with Live(tracker.render(), console=console, refresh_per_second=8, transient=True) as live:
        tracker.attach_refresh(lambda: live.update(tracker.render()))
        try:
            # Create a httpx client with verify based on skip_tls
            verify = not skip_tls
            local_ssl_context = ssl_context if verify else False
            local_client = httpx.Client(verify=local_ssl_context)

            download_and_extract_template(project_path, selected_ai, selected_script, here, verbose=False, tracker=tracker, client=local_client, debug=debug, github_token=github_token)

            # Ensure scripts are executable (POSIX)
            ensure_executable_scripts(project_path, tracker=tracker)

            # Git step
            if not no_git:
                tracker.start("git")
                if is_git_repo(project_path):
                    tracker.complete("git", "existing repo detected")
                elif should_init_git:
                    if init_git_repo(project_path, quiet=True):
                        tracker.complete("git", "initialized")
                    else:
                        tracker.error("git", "init failed")
                else:
                    tracker.skip("git", "git not available")
            else:
                tracker.skip("git", "--no-git flag")

            tracker.complete("final", "project ready")
        except Exception as e:
            tracker.error("final", str(e))
            console.print(Panel(f"Initialization failed: {e}", title="Failure", border_style="red"))
            if debug:
                _env_pairs = [
                    ("Python", sys.version.split()[0]),
                    ("Platform", sys.platform),
                    ("CWD", str(Path.cwd())),
                ]
                _label_width = max(len(k) for k, _ in _env_pairs)
                env_lines = [f"{k.ljust(_label_width)} → [bright_black]{v}[/bright_black]" for k, v in _env_pairs]
                console.print(Panel("\n".join(env_lines), title="Debug Environment", border_style="magenta"))
            if not here and project_path.exists():
                shutil.rmtree(project_path)
            raise typer.Exit(1)
        finally:
            # Force final render
            pass

    # Final static tree (ensures finished state visible after Live context ends)
    console.print(tracker.render())
    console.print("\n[bold green]Project ready.[/bold green]")
    
    # Agent folder security notice
    agent_folder_map = {
        "claude": ".claude/",
        "gemini": ".gemini/",
        "cursor": ".cursor/",
        "qwen": ".qwen/",
        "opencode": ".opencode/",
        "codex": ".codex/",
        "windsurf": ".windsurf/",
        "kilocode": ".kilocode/",
        "auggie": ".augment/",
        "codebuddy": ".codebuddy/",
        "copilot": ".github/",
        "roo": ".roo/"
    }
    
    if selected_ai in agent_folder_map:
        agent_folder = agent_folder_map[selected_ai]
        security_notice = Panel(
            f"Some agents may store credentials, auth tokens, or other identifying and private artifacts in the agent folder within your project.\n"
            f"Consider adding [cyan]{agent_folder}[/cyan] (or parts of it) to [cyan].gitignore[/cyan] to prevent accidental credential leakage.",
            title="[yellow]Agent Folder Security[/yellow]",
            border_style="yellow",
            padding=(1, 2)
        )
        console.print()
        console.print(security_notice)
    
    # Boxed "Next steps" section
    steps_lines = []
    if not here:
        steps_lines.append(f"1. Go to the project folder: [cyan]cd {project_name}[/cyan]")
        step_num = 2
    else:
        steps_lines.append("1. You're already in the project directory!")
        step_num = 2

    # Add Codex-specific setup step if needed
    if selected_ai == "codex":
        codex_path = project_path / ".codex"
        quoted_path = shlex.quote(str(codex_path))
        if os.name == "nt":  # Windows
            cmd = f"setx CODEX_HOME {quoted_path}"
        else:  # Unix-like systems
            cmd = f"export CODEX_HOME={quoted_path}"
        
        steps_lines.append(f"{step_num}. Set [cyan]CODEX_HOME[/cyan] environment variable before running Codex: [cyan]{cmd}[/cyan]")
        step_num += 1

    steps_lines.append(f"{step_num}. Start using slash commands with your AI agent:")
    steps_lines.append("   2.1 [cyan]/constitution[/] - Establish project principles")
    steps_lines.append("   2.2 [cyan]/specify[/] - Create specifications")
    steps_lines.append("   2.3 [cyan]/plan[/] - Create implementation plans")
    steps_lines.append("   2.4 [cyan]/tasks[/] - Generate actionable tasks")
    steps_lines.append("   2.5 [cyan]/implement[/] - Execute implementation")

    steps_panel = Panel("\n".join(steps_lines), title="Next Steps", border_style="cyan", padding=(1,2))
    console.print()
    console.print(steps_panel)

    if selected_ai == "codex":
        warning_text = """[bold yellow]Important Note:[/bold yellow]

Custom prompts do not yet support arguments in Codex. You may need to manually specify additional project instructions directly in prompt files located in [cyan].codex/prompts/[/cyan].

For more information, see: [cyan]https://github.com/openai/codex/issues/2890[/cyan]"""
        
        warning_panel = Panel(warning_text, title="Slash Commands in Codex", border_style="yellow", padding=(1,2))
        console.print()
        console.print(warning_panel)

@app.command()
def check():
    """Check that all required tools are installed."""
    show_banner()
    console.print("[bold]Checking for installed tools...[/bold]\n")

    tracker = StepTracker("Check Available Tools")
    
    tracker.add("git", "Git version control")
    tracker.add("claude", "Claude Code CLI")
    tracker.add("gemini", "Gemini CLI")
    tracker.add("qwen", "Qwen Code CLI")
    tracker.add("code", "Visual Studio Code")
    tracker.add("code-insiders", "Visual Studio Code Insiders")
    tracker.add("cursor-agent", "Cursor IDE agent")
    tracker.add("windsurf", "Windsurf IDE")
    tracker.add("kilocode", "Kilo Code IDE")
    tracker.add("opencode", "opencode")
    tracker.add("codex", "Codex CLI")
    tracker.add("auggie", "Auggie CLI")
    tracker.add("roo", "Roo Code")
    tracker.add("codebuddy", "CodeBuddy")
    
    git_ok = check_tool_for_tracker("git", tracker)
    claude_ok = check_tool_for_tracker("claude", tracker)  
    gemini_ok = check_tool_for_tracker("gemini", tracker)
    qwen_ok = check_tool_for_tracker("qwen", tracker)
    code_ok = check_tool_for_tracker("code", tracker)
    code_insiders_ok = check_tool_for_tracker("code-insiders", tracker)
    cursor_ok = check_tool_for_tracker("cursor-agent", tracker)
    windsurf_ok = check_tool_for_tracker("windsurf", tracker)
    kilocode_ok = check_tool_for_tracker("kilocode", tracker)
    opencode_ok = check_tool_for_tracker("opencode", tracker)
    codex_ok = check_tool_for_tracker("codex", tracker)
    auggie_ok = check_tool_for_tracker("auggie", tracker)
    roo_ok = check_tool_for_tracker("roo", tracker)
    codebuddy_ok = check_tool_for_tracker("codebuddy", tracker)

    console.print(tracker.render())

    console.print("\n[bold green]Specify CLI is ready to use![/bold green]")

    if not git_ok:
        console.print("[dim]Tip: Install git for repository management[/dim]")
    if not (claude_ok or gemini_ok or cursor_ok or qwen_ok or windsurf_ok or kilocode_ok or opencode_ok or codex_ok or auggie_ok or roo_ok or codebuddy_ok):
        console.print("[dim]Tip: Install an AI assistant for the best experience[/dim]")


def main():
    app()


if __name__ == "__main__":
    main()<|MERGE_RESOLUTION|>--- conflicted
+++ resolved
@@ -786,12 +786,9 @@
         specify init --ignore-agent-tools my-project
         specify init --here --ai claude
         specify init --here --ai codex
-<<<<<<< HEAD
         specify init --here --ai codebuddy
-=======
         specify init --here
         specify init --here --force  # Skip confirmation when current directory not empty
->>>>>>> bc101a45
     """
     # Show banner first
     show_banner()
