--- conflicted
+++ resolved
@@ -954,36 +954,25 @@
     tracker.add("git", "Git version control")
     tracker.add("claude", "Claude Code CLI")
     tracker.add("gemini", "Gemini CLI")
+    tracker.add("qwen", "Qwen Code CLI")
     
     # Check each tool
     git_ok = check_tool_for_tracker("git", "https://git-scm.com/downloads", tracker)
     claude_ok = check_tool_for_tracker("claude", "https://docs.anthropic.com/en/docs/claude-code/setup", tracker)  
     gemini_ok = check_tool_for_tracker("gemini", "https://github.com/google-gemini/gemini-cli", tracker)
+    qwen_ok = check_tool_for_tracker("qwen", "https://github.com/QwenLM/qwen-code", tracker)
     
     # Render the final tree
     console.print(tracker.render())
     
-<<<<<<< HEAD
-    console.print("\n[cyan]Optional AI tools:[/cyan]")
-    claude_ok = check_tool("claude", "Install from: https://docs.anthropic.com/en/docs/claude-code/setup")
-    gemini_ok = check_tool("gemini", "Install from: https://github.com/google-gemini/gemini-cli")
-    qwen_ok = check_tool("qwen", "Install from: https://github.com/QwenLM/qwen-code")
-=======
     # Summary
     console.print("\n[bold green]Specify CLI is ready to use![/bold green]")
->>>>>>> d605d1e0
     
     # Recommendations
     if not git_ok:
-<<<<<<< HEAD
-        console.print("[yellow]Consider installing git for repository management[/yellow]")
+        console.print("[dim]Tip: Install git for repository management[/dim]")
     if not (claude_ok or gemini_ok or qwen_ok):
-        console.print("[yellow]Consider installing an AI assistant for the best experience[/yellow]")
-=======
-        console.print("[dim]Tip: Install git for repository management[/dim]")
-    if not (claude_ok or gemini_ok):
         console.print("[dim]Tip: Install an AI assistant for the best experience[/dim]")
->>>>>>> d605d1e0
 
 
 def main():
