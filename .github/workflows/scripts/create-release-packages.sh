--- conflicted
+++ resolved
@@ -176,28 +176,21 @@
     roo)
       mkdir -p "$base_dir/.roo/commands"
       generate_commands roo md "\$ARGUMENTS" "$base_dir/.roo/commands" "$script" ;;
-<<<<<<< HEAD
     codebuddy)
       mkdir -p "$base_dir/.codebuddy/commands"
       generate_commands codebuddy md "\$ARGUMENTS" "$base_dir/.codebuddy/commands" "$script" ;;
-=======
+
     q)
       mkdir -p "$base_dir/.amazonq/prompts"
       generate_commands q md "\$ARGUMENTS" "$base_dir/.amazonq/prompts" "$script" ;;
->>>>>>> 89f4b0b3
   esac
   ( cd "$base_dir" && zip -r "../spec-kit-template-${agent}-${script}-${NEW_VERSION}.zip" . )
   echo "Created $GENRELEASES_DIR/spec-kit-template-${agent}-${script}-${NEW_VERSION}.zip"
 }
 
 # Determine agent list
-<<<<<<< HEAD
-ALL_AGENTS=(claude gemini copilot cursor qwen opencode windsurf codex kilocode auggie roo codebuddy)
-=======
-ALL_AGENTS=(claude gemini copilot cursor qwen opencode windsurf codex kilocode auggie roo q)
->>>>>>> 89f4b0b3
+ALL_AGENTS=(claude gemini copilot cursor qwen opencode windsurf codex kilocode auggie roo codebuddy q)
 ALL_SCRIPTS=(sh ps)
-
 
 norm_list() {
   # convert comma+space separated -> space separated unique while preserving order of first occurrence
